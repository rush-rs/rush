use std::collections::{HashMap, HashSet};

use crate::{error::Result, Error};
use inkwell::{
    basic_block::BasicBlock,
    builder::Builder,
    context::Context,
    memory_buffer::MemoryBuffer,
    module::{Linkage, Module},
    passes::{PassManager, PassManagerBuilder},
    targets::{CodeModel, FileType, InitializationConfig, RelocMode, Target, TargetTriple},
    types::{BasicMetadataTypeEnum, BasicType, BasicTypeEnum},
    values::{
        BasicMetadataValueEnum, BasicValue, BasicValueEnum, FunctionValue, InstructionOpcode,
        PointerValue,
    },
    FloatPredicate, IntPredicate, OptimizationLevel,
};
use rush_analyzer::{ast::*, AssignOp, InfixOp, PrefixOp, Type};

pub struct Compiler<'ctx> {
    // inkwell components
    pub(crate) context: &'ctx Context,
    pub(crate) module: Module<'ctx>,
    pub(crate) builder: Builder<'ctx>,
    // contains information about the current function
    pub(crate) curr_fn: Option<Function<'ctx>>,
    // contains necessary metadata about current loops
    // the last element is the most inner loop
    pub(crate) loops: Vec<Loop<'ctx>>,
    // the scope stack (first is the root / function scope, last is the current scope)
    pub(crate) scopes: Vec<HashMap<String, Variable<'ctx>>>,
    // global variables
    #[allow(dead_code)] // TODO: remove this rule
    pub(crate) globals: HashMap<String, PointerValue<'ctx>>,
    // a set of all builtin functions already declared (`imported`) so far
    pub(crate) declared_builtins: HashSet<&'ctx str>,
    // specifies the target machine
    pub(crate) target_triple: TargetTriple,
    // specifies the optimization level
    pub(crate) optimization: OptimizationLevel,
}

pub(crate) struct Loop<'ctx> {
    // saves the loop_start basic block
    loop_head: BasicBlock<'ctx>,
    // saves the after_loop basic block
    after_loop: BasicBlock<'ctx>,
    // contains the allocations available for the loop
    allocations: Vec<(String, Type, PointerValue<'ctx>)>,
}

pub(crate) struct Function<'ctx> {
    // specifies the name of the function
    name: String,
    // holds the LLVM function value
    llvm_value: FunctionValue<'ctx>,
}

#[derive(Clone, Copy)]
pub(crate) enum Variable<'ctx> {
    /// A mutable variable which is assigned to
    Mut(PointerValue<'ctx>),
    /// A static variable which is only declared and used
    Const(BasicValueEnum<'ctx>),
}

impl<'ctx> Compiler<'ctx> {
    /// Creates and returns a new [`Compiler`].
    /// Requires a new [`Context`] to be used by the compiler.
    /// The LLVM backend can be specified using a [`TargetTriple`].
    /// The optimization level is given through a [`OptimizationLevel`]
    pub fn new(
        context: &'ctx Context,
        target_triple: TargetTriple,
        optimization: OptimizationLevel,
    ) -> Compiler<'ctx> {
        let module = context.create_module("main");
        // setup target machine triple
        module.set_triple(&target_triple);
        Self {
            context,
            module,
            builder: context.create_builder(),
            curr_fn: None,
            scopes: vec![],
            globals: HashMap::new(),
            loops: vec![],
            declared_builtins: HashSet::new(),
            target_triple,
            optimization,
        }
    }

    /// Returns a reference to the current scope
    /// Panics if there are no scopes.
    fn scope(&self) -> &HashMap<String, Variable<'ctx>> {
        self.scopes.last().as_ref().expect("only called in scopes")
    }

    // Returns a mutable reference to the current scope
    /// Panics if there are no scopes.
    fn scope_mut(&mut self) -> &mut HashMap<String, Variable<'ctx>> {
        let len = self.scopes.len();
        &mut self.scopes[len - 1]
    }

    /// Helper function for accessing the current function
    /// Can panic when called from outside of functions
    fn curr_fn(&self) -> &Function<'ctx> {
        self.curr_fn
            .as_ref()
            .expect("this is only called from functions")
    }

    /// Compiles the given [`AnalyzedProgram`] to object code and the LLVM IR.
    /// Errors can occur if the target triple is invalid or the code generation fails
    pub fn compile(&mut self, program: AnalyzedProgram) -> Result<(MemoryBuffer, String)> {
        // compile all defined functions which are later used
        for func in program.functions.iter().filter(|func| func.used) {
            self.compile_fn_definition(func);
        }
        // compile the main function
        self.compile_main_fn(&program.main_fn);

        // verify the LLVM module when using debug
        #[cfg(debug_assertions)]
        self.module.verify().unwrap();

        // run optimizations on the IR
        self.optimize();

        // create the LLVM intermediate representation
        let llvm_ir = self.module.print_to_string().to_string();

        // build target-dependent object code
        let target = Target::from_triple(&self.target_triple)?;
        let Some(target_machine) = target.create_target_machine(
            &self.target_triple,
            "",
            "",
            self.optimization,
            RelocMode::PIC,
            CodeModel::Default,
        ) else { return Err(Error::NoTarget); };
        let objcode = target_machine.write_to_memory_buffer(&self.module, FileType::Object)?;

        Ok((objcode, llvm_ir))
    }

    fn optimize(&self) {
        let config = InitializationConfig::default();
        Target::initialize_native(&config).unwrap();
        let pass_manager_builder = PassManagerBuilder::create();

        pass_manager_builder.set_optimization_level(self.optimization);
        pass_manager_builder.set_size_level(0); // either 0, 1, or 2

        let pass_manager = PassManager::create(());
        pass_manager_builder.populate_module_pass_manager(&pass_manager);
        pass_manager.run_on(&self.module);

        // perform LTO optimizations (for function inlining)
        let link_time_optimizations = PassManager::create(());
        pass_manager_builder.populate_lto_pass_manager(&link_time_optimizations, false, true);
        link_time_optimizations.run_on(&self.module);
    }

    fn compile_main_fn(&mut self, node: &AnalyzedBlock) {
        // main fn takes no arguments but returns an i8 (exit-code)
        let fn_type = self.context.i8_type().fn_type(&[], false);
        let main_fn = self
            .module
            .add_function("main", fn_type, Some(Linkage::External));

        // create basic block for the main function
        let main_basic_block = self.context.append_basic_block(main_fn, "entry");
        self.builder.position_at_end(main_basic_block);

        // set the current function to `main`
        self.curr_fn = Some(Function {
            name: "main".to_string(),
            llvm_value: main_fn,
        });

        // create a new scope for the main function
        self.scopes.push(HashMap::new());

        // compile the function's body
        self.compile_block(node);

        // drop the function's scope
        self.scopes.pop();

        // return exit-code 0
        let success = self.context.i8_type().const_zero().as_basic_value_enum();
        self.build_return(Some(success));
    }

    /// Defines a new global variable with the given name and initializes it using the expression
    fn _define_global(&mut self, ident: String, expression: &AnalyzedExpression) {
        let global = self
            .module
            .add_global(self.context.i64_type(), None, &ident);
        let init_value = self.compile_expression(expression);
        global.set_initializer(&init_value);
        // store the global variable in the globals vec
        self.globals.insert(ident, global.as_pointer_value());
    }

    /// Defines a new function in the module and compiles it's body.
    /// Also allocates space for any function arguments later passed to the function.
    fn compile_fn_definition(&mut self, node: &AnalyzedFunctionDefinition) {
        // create the function's parameters
        let params: Vec<BasicMetadataTypeEnum> = node
            .params
            .iter()
            .map(|param| match param.type_ {
                Type::Int => BasicMetadataTypeEnum::IntType(self.context.i64_type()),
                Type::Float => BasicMetadataTypeEnum::FloatType(self.context.f64_type()),
                Type::Bool => BasicMetadataTypeEnum::IntType(self.context.bool_type()),
                Type::Char => BasicMetadataTypeEnum::IntType(self.context.i8_type()),
                Type::Unit => BasicMetadataTypeEnum::IntType(self.context.bool_type()),
                Type::Never | Type::Unknown => {
                    unreachable!("the analyzer disallows these types to be used as parameters")
                }
            })
            .collect();

        // create the function's signature
        let signature = match node.return_type {
            Type::Int => self.context.i64_type().fn_type(&params, false),
            Type::Float => self.context.f64_type().fn_type(&params, false),
            Type::Unit => self.context.bool_type().fn_type(&params, false),
            Type::Char => self.context.i8_type().fn_type(&params, false),
            Type::Bool => self.context.bool_type().fn_type(&params, false),
            Type::Unknown | Type::Never => {
                unreachable!("functions do not return values of these types")
            }
        };

        // add the function to the LLVM module
        let function = self
            .module
            .add_function(node.name, signature, Some(Linkage::External));

        // create basic block for the function
        let basic_block = self.context.append_basic_block(function, "entry");
        self.builder.position_at_end(basic_block);

        // set the current function environment
        self.curr_fn = Some(Function {
            name: node.name.to_string(),
            llvm_value: function,
        });

        // create new scope for the function
        self.scopes.push(HashMap::new());

        // bind each parameter to the original value (for later reference)
        for (i, param) in node.params.iter().enumerate() {
            match param.mutable {
                true => {
                    // allocate a pointer for each parameter (allows mutability)
                    let ptr = self.builder.build_alloca(
                        match param.type_ {
                            Type::Int => self.context.i64_type().as_basic_type_enum(),
                            Type::Float => self.context.f64_type().as_basic_type_enum(),
                            Type::Char => self.context.i8_type().as_basic_type_enum(),
                            Type::Bool => self.context.bool_type().as_basic_type_enum(),
                            Type::Unit => self.context.i8_type().as_basic_type_enum(),
                            Type::Never | Type::Unknown => {
                                unreachable!("such function params cannot exist")
                            }
                        },
                        param.name,
                    );
                    // get the param's value from the function
                    let value = function
                        .get_nth_param(i as u32)
                        .expect("this parameter exists");

                    // store the param value in the pointer
                    self.builder.build_store(ptr, value);
                    // insert the pointer / parameter into the current scope
                    self.scope_mut()
                        .insert(param.name.to_string(), Variable::Mut(ptr));
                }
                false => {
                    // get the param's value from the function
                    let value = function
                        .get_nth_param(i as u32)
                        .expect("this parameter exists");
                    // insert the pointer / parameter into the current scope
                    self.scope_mut()
                        .insert(param.name.to_string(), Variable::Const(value));
                }
            }
        }

        // build the result value of the function's body
        let return_value = self.compile_block(&node.block);

        // drop the function's scope
        self.scopes.pop();

        self.build_return(Some(return_value));
    }

    /// Compiles a block and returns its result value
    fn compile_block(&mut self, node: &AnalyzedBlock) -> BasicValueEnum<'ctx> {
        for stmt in &node.stmts {
            self.compile_statement(stmt);
        }
        // if there is an expression, return its value instead of `()`
        node.expr
            .as_ref()
            .map_or(self.unit_value(), |expr| self.compile_expression(expr))
    }

    /// Compiles a [`AnalyzedStatement`] without returning a value (statement: `()`).
    fn compile_statement(&mut self, node: &AnalyzedStatement) {
        match node {
            AnalyzedStatement::Let(node) => self.compile_let_statement(node),
            AnalyzedStatement::Return(node) => self.compile_return_statement(node),
            AnalyzedStatement::Loop(node) => self.compile_loop_statement(node),
            AnalyzedStatement::While(node) => self.compile_while_statement(node),
            AnalyzedStatement::For(node) => self.compile_for_statement(node),
            AnalyzedStatement::Break => self.compile_break_statement(),
            AnalyzedStatement::Continue => self.compile_continue_statement(),
            AnalyzedStatement::Expr(node) => {
                self.compile_expression(node);
            }
        }
    }

    /// Compiles a [`AnalyzedLetStmt`].
    /// Allocates a pointer for the value and stores the rhs value in it.
    /// Also inserts the pointer into the functions's [`HashMap`] for later use.
    fn compile_let_statement(&mut self, node: &AnalyzedLetStmt) {
        let rhs = self.compile_expression(&node.expr);

        // if the variable is mutable, no pointer allocations are required
        match node.mutable {
            true => {
                // if there is already a pointer in the CURRENT scope, use it and skip allocation
                if let Some(Variable::Mut(shadowed_ptr)) = self.scope().get(node.name) {
                    self.builder.build_store(*shadowed_ptr, rhs);
                    return;
                }

                // if there is a (root) loop, use its allocations
                if let Some(curr_loop) = self.loops.first_mut() {
                    for (idx, (alloc_ident, alloc_type, alloc_ptr)) in
                        curr_loop.allocations.iter_mut().enumerate()
                    {
                        // todo: remove this String allocation?
                        if *alloc_ident == node.name && *alloc_type == node.expr.result_type() {
                            // store the value in the allocated pointer
                            self.builder.build_store(*alloc_ptr, rhs);
                            // remove this allocation from the vec
                            curr_loop.allocations.remove(idx);
                            return;
                        }
                    }
                    unreachable!(
                        "every loop allocation exists: {}: {}",
                        node.name,
                        node.expr.result_type()
                    );
                }

                // allocate a pointer for value
                let ptr = self.builder.build_alloca(rhs.get_type(), node.name);

                // store the rhs value in the pointer
                self.builder.build_store(ptr, rhs);

                // insert the pointer into the current scope (for later reference)
                self.scope_mut()
                    .insert(node.name.to_string(), Variable::Mut(ptr));
            }
            false => {
                self.scope_mut()
                    .insert(node.name.to_string(), Variable::Const(rhs));
            }
        };
    }

    /// Compiles a return statement with an optional expression as it's value.
    /// If there is no optional expression, `()` / void is used as the return type.
    fn compile_return_statement(&mut self, node: &AnalyzedReturnStmt) {
        match node {
            Some(expr) => {
                let value = self.compile_expression(expr);
                self.build_return(Some(value))
            }
            None => self.build_return(None),
        };
    }

    /// Transforms a vector containing allocations tracked by the analyzer into a vector conainting
    /// allocated pointers. For each element, a new LLVM pointer allocation is made.
    /// Used in loop statements in order to perform allocations upfront.
    fn do_loop_allocations(
        &mut self,
        src: &[(&str, Type)],
    ) -> Vec<(String, Type, PointerValue<'ctx>)> {
        src.iter()
            .map(|(ident, type_)| {
                let ptr = self.builder.build_alloca(self.to_llvm_type(*type_), ident);
                self.scope_mut()
                    .insert(ident.to_string(), Variable::Mut(ptr));
                (ident.to_string(), *type_, ptr)
            })
            .collect()
    }

    /// Compiles an [`AnalyzedLoopStmt`].
    /// Generates a start basic block and a after basic block.
    /// When break / continue is used in the loop, it jumps to the start or end blocks.
    fn compile_loop_statement(&mut self, node: &AnalyzedLoopStmt) {
        // create the loop_head block
        let loop_head = self
            .context
            .append_basic_block(self.curr_fn().llvm_value, "loop_head");

        // create the after_loop block
        let after_loop = self
            .context
            .append_basic_block(self.curr_fn().llvm_value, "after_loop");

        // push a new scope for the loop
        self.scopes.push(HashMap::new());

        // set the loop metadata so that the inner block can use it
        let allocations = self.do_loop_allocations(&node.allocations);
        self.loops.push(Loop {
            loop_head,
            after_loop,
            allocations,
        });

        // enter the loop from outside
        self.builder.build_unconditional_branch(loop_head);

        // compile the loop body
        self.builder.position_at_end(loop_head);
        self.compile_block(&node.block);

        // jump back to the loop head
        self.builder.build_unconditional_branch(loop_head);

        // drop the scope
        self.scopes.pop();

        // remove the loop from `loops`
        self.loops.pop();

        // place the builder cursor at the end of the `after_loop`
        self.builder.position_at_end(after_loop);
    }

    /// Compiles an [`AnalyzedWhileStmt`].
    /// Checks the provided condition before attempting a new iteration.
    fn compile_while_statement(&mut self, node: &AnalyzedWhileStmt) {
        // create the `while_head` block
        let while_head = self
            .context
            .append_basic_block(self.curr_fn().llvm_value, "while_head");

        // create the `while_body` block
        let while_body = self
            .context
            .append_basic_block(self.curr_fn().llvm_value, "while_body");

        // create the `after_while` block
        let after_while = self
            .context
            .append_basic_block(self.curr_fn().llvm_value, "after_while");

        // push a new scope for the loop
        self.scopes.push(HashMap::new());

        // set the loop metadata so that the inner block can use it
        let allocations = self.do_loop_allocations(&node.allocations);
        self.loops.push(Loop {
            loop_head: while_head,
            after_loop: after_while,
            allocations,
        });

        // enter the loop from outside
        self.builder.build_unconditional_branch(while_head);

        // compile the condition check
        self.builder.position_at_end(while_head);
        let cond = self.compile_expression(&node.cond);
        // if the condition is true, jump into the while body, otherwise, quit the loop
        self.builder
            .build_conditional_branch(cond.into_int_value(), while_body, after_while);

        // compile the loop body
        self.builder.position_at_end(while_body);
        self.compile_block(&node.block);

        // jump back to the loop head
        self.builder.build_unconditional_branch(while_head);

        // drop the loop scope
        self.scopes.pop();

        // remove the loop from `loops`
        self.loops.pop();

        // place the builder cursor at the end of the `after_loop`
        self.builder.position_at_end(after_while);
    }

    /// Compiles an [`AnalyzedForStmt`].
    /// The init expression is compiled at the beginning.
    /// Each iteration will only take place if the condition expression evaluates to `true`.
    /// At the beginning of each iteration, the update expression is invoked.
    fn compile_for_statement(&mut self, node: &AnalyzedForStmt) {
        // create the `for_head` block
        let for_head = self
            .context
            .append_basic_block(self.curr_fn().llvm_value, "for_head");

        // create the `for_body` block
        let for_body = self
            .context
            .append_basic_block(self.curr_fn().llvm_value, "for_body");

        // create the `for_update` block
        let for_update = self
            .context
            .append_basic_block(self.curr_fn().llvm_value, "for_update");

        // create the `after_for` block
        let after_for = self
            .context
            .append_basic_block(self.curr_fn().llvm_value, "after_for");

        // insert the initialization variable into the current scope
        let init_value = self.compile_expression(&node.initializer);

        // allocate a pointer for the variable
        let ptr = self.builder.build_alloca(init_value.get_type(), node.ident);

        // store the value in the pointer
        self.builder.build_store(ptr, init_value);

        // add the pointer to the loop's scope
        self.scope_mut()
            .insert(node.ident.to_string(), Variable::Mut(ptr));

        // enter the loop from outside
        self.builder.build_unconditional_branch(for_head);

        // compile the condition check
        self.builder.position_at_end(for_head);
        let cond = self.compile_expression(&node.cond);
        // if the condition is true, jump into the for body, otherwise, quit the loop
        self.builder
            .build_conditional_branch(cond.into_int_value(), for_body, after_for);

        // push a new scope for the loop
        self.scopes.push(HashMap::new());

        // set the loop metadata so that the inner block can use it
        let allocations = self.do_loop_allocations(&node.allocations);
        self.loops.push(Loop {
            loop_head: for_head,
            after_loop: after_for,
            allocations,
        });

        // compile the loop body
        self.builder.position_at_end(for_body);
        self.compile_block(&node.block);
        // jump to the update block
        self.builder.build_unconditional_branch(for_update);

        // compile the update expression
        self.builder.position_at_end(for_update);
        self.compile_expression(&node.update);
        // jump back to the loop head
        self.builder.build_unconditional_branch(for_head);

        // drop the scope
        self.scopes.pop();

        // remove the loop from `loops`
        self.loops.pop();

        // place the builder cursor at the end of the `after_loop`
        self.builder.position_at_end(after_for);
    }

    /// Compiles a break statement.
    /// The task of the break statement is to jump to the basic block after the loop.
    /// This basic block is saved under the `curr_loop` field of the compiler.
    fn compile_break_statement(&mut self) {
        let after_loop_block = self
            .loops
            .last()
            .as_ref()
            .expect("break is only called in loop bodies")
            .after_loop;
        self.builder.build_unconditional_branch(after_loop_block);
    }

    /// Compiles a continue statement.
    /// The task of the continue statement is to jump to the basic block at the start of the loop.
    /// This basic block is saved under the `curr_loop` field of the compiler.
    fn compile_continue_statement(&mut self) {
        let loop_start_block = self
            .loops
            .last()
            .as_ref()
            .expect("continue is only called in loop bodies")
            .loop_head;
        self.builder.build_unconditional_branch(loop_start_block);
    }

    /// Compiles an [`AnalyzedExpression`].
    /// Creates constant values for simple atoms, such as int, float, char, and bool.
    /// Otherwise, the function invokes other expressions.
    fn compile_expression(&mut self, node: &AnalyzedExpression) -> BasicValueEnum<'ctx> {
        match node {
            AnalyzedExpression::Int(value) => self
                .context
                .i64_type()
                .const_int(*value as u64, false)
                .as_basic_value_enum(),

            AnalyzedExpression::Float(value) => self
                .context
                .f64_type()
                .const_float(*value)
                .as_basic_value_enum(),
            AnalyzedExpression::Char(value) => self
                .context
                .i8_type()
                .const_int(*value as u64, false)
                .as_basic_value_enum(),
            AnalyzedExpression::Bool(value) => {
                // create an i8 which is either 0 (false) or 1 (true)
                let bool_int = self.context.i8_type().const_int(u64::from(*value), false);
                // convert the i8 to a LLVM boolean
                self.builder
                    .build_int_cast(bool_int, self.context.bool_type(), "bool")
                    .as_basic_value_enum()
            }
            AnalyzedExpression::Ident(name) => {
                let variable = self.resolve_name(name.ident);
                match variable {
                    Variable::Const(value) => value,
                    Variable::Mut(ptr) => self.builder.build_load(ptr, name.ident),
                }
            }
            AnalyzedExpression::Call(node) => self.compile_call_expression(node),
            AnalyzedExpression::Grouped(node) => self.compile_expression(node),
            AnalyzedExpression::Block(node) => self.compile_block(node),
            AnalyzedExpression::Infix(node) => self.compile_infix_expression(node),
            AnalyzedExpression::Prefix(node) => self.compile_prefix_expression(node),
            AnalyzedExpression::Cast(node) => self.compile_cast_expression(node),
            AnalyzedExpression::Assign(node) => {
                self.compile_assign_expression(node);
                // the result type of an assignment is `()`
                self.unit_value()
            }
            AnalyzedExpression::If(node) => self.compile_if_expression(node),
        }
    }

    /// Helper function for resolving identifier names.
    /// Searches the scopes first. If no match was found, the fitting global variable is returned.
    fn resolve_name(&self, name: &str) -> Variable<'ctx> {
        for scope in self.scopes.iter().rev() {
            if let Some(&variable) = scope.get(name) {
                return variable;
            }
        }
        match self.module.get_global(name) {
            Some(global) => Variable::Mut(global.as_pointer_value()),
            None => unreachable!("every name used is either a var or global: {name}"),
        }
    }

    /// Compiles an [`AnalyzedCallExpr`] and returns the result of the call.
    /// If a builtin is called, it is declared just-in-time to avoid redundant declarations.
    fn compile_call_expression(&mut self, node: &AnalyzedCallExpr) -> BasicValueEnum<'ctx> {
        // handle any builtin functions
        let func = match node.func {
            "exit" => {
                // the exit function requires 1 i64 and returns void
                let exit_type = self.context.void_type().fn_type(
                    &[BasicMetadataTypeEnum::IntType(self.context.i64_type())],
                    false,
                );
                // either get the function from the module or declare it just-in-time
                match self.declared_builtins.insert("exit") {
                    true => self
                        .module
                        .add_function("exit", exit_type, Some(Linkage::External)),
                    false => self
                        .module
                        .get_function("exit")
                        .expect("exit was previously declared"),
                }
            }
            // for user-defined funcs: look up the identifier in the module
            _ => self
                .module
                .get_function(node.func)
                .expect("this function exists"),
        };

        // create the function's arguments
        let args: Vec<BasicMetadataValueEnum> = node
            .args
            .iter()
            .map(|arg| BasicMetadataValueEnum::from(self.compile_expression(arg)))
            .collect();

        // perform the function call
        let res = self
            .builder
            .build_call(func, &args, format!("ret_{}", node.func).as_str())
            .try_as_basic_value();

        res.left_or(self.unit_value())
    }

    /// Helper function for performing infix operations on values.
    fn infix_helper(
        &mut self,
        lhs_type: Type,
        op: InfixOp,
        lhs: BasicValueEnum<'ctx>,
        rhs: BasicValueEnum<'ctx>,
    ) -> BasicValueEnum<'ctx> {
        match lhs_type {
            Type::Float => {
                let lhs = lhs.into_float_value();
                let rhs = rhs.into_float_value();
                match op {
                    InfixOp::Plus => self.builder.build_float_add(lhs, rhs, "f_sum"),
                    InfixOp::Minus => self.builder.build_float_sub(lhs, rhs, "f_sum"),
                    InfixOp::Mul => self.builder.build_float_mul(lhs, rhs, "f_prod"),
                    InfixOp::Div => self.builder.build_float_div(lhs, rhs, "f_prod"),
                    InfixOp::Rem => self.builder.build_float_rem(lhs, rhs, "f_rem"),
                    InfixOp::Pow => self.invoke_pow(lhs, rhs),
                    // comparison operators (result in bool)
                    op => {
                        let (op, label) = match op {
                            InfixOp::Eq => (FloatPredicate::OEQ, "f_eq"),
                            InfixOp::Neq => (FloatPredicate::ONE, "f_neq"),
                            InfixOp::Gt => (FloatPredicate::OGT, "f_gt"),
                            InfixOp::Gte => (FloatPredicate::OGE, "f_gte"),
                            InfixOp::Lt => (FloatPredicate::OLT, "f_lt"),
                            InfixOp::Lte => (FloatPredicate::OLE, "f_lte"),
                            _ => unreachable!("other operators cannot be used on float"),
                        };
                        return self
                            .builder
                            .build_float_compare(op, lhs, rhs, label)
                            .as_basic_value_enum();
                    }
                }
                .as_basic_value_enum()
            }
            Type::Int => {
                let lhs = lhs.into_int_value();
                let rhs = rhs.into_int_value();
                match op {
                    InfixOp::Plus => self.builder.build_int_add(lhs, rhs, "i_sum"),
                    InfixOp::Minus => self.builder.build_int_sub(lhs, rhs, "i_sum"),
                    InfixOp::Mul => self.builder.build_int_mul(lhs, rhs, "i_prod"),
                    InfixOp::Div => self.builder.build_int_signed_div(lhs, rhs, "i_prod"),
                    InfixOp::Rem => self.builder.build_int_signed_rem(lhs, rhs, "i_rem"),
                    InfixOp::Pow => {
                        // convert both arguments to f64
                        let lhs_f64 = self.builder.build_signed_int_to_float(
                            lhs,
                            self.context.f64_type(),
                            "pow_lhs",
                        );
                        let rhs_f64 = self.builder.build_signed_int_to_float(
                            rhs,
                            self.context.f64_type(),
                            "pow_rhs",
                        );

                        // call the pow builtin function
                        let pow_res = self.invoke_pow(lhs_f64, rhs_f64);

                        // convert the result back to i64
                        self.builder.build_float_to_signed_int(
                            pow_res,
                            self.context.i64_type(),
                            "pow_i64_res",
                        )
                    }
                    InfixOp::Shl => self.builder.build_left_shift(lhs, rhs, "i_shl"),
                    InfixOp::Shr => self.builder.build_right_shift(lhs, rhs, true, "i_shr"),
                    InfixOp::BitOr => self.builder.build_or(lhs, rhs, "i_bor"),
                    InfixOp::BitAnd => self.builder.build_and(lhs, rhs, "i_band"),
                    InfixOp::BitXor => self.builder.build_xor(lhs, rhs, "i_bxor"),
                    // comparison operators (result in bool)
                    op => {
                        let (op, label) = match op {
                            InfixOp::Eq => (IntPredicate::EQ, "i_eq"),
                            InfixOp::Neq => (IntPredicate::NE, "i_neq"),
                            InfixOp::Gt => (IntPredicate::SGT, "i_gt"),
                            InfixOp::Gte => (IntPredicate::SGE, "i_gte"),
                            InfixOp::Lt => (IntPredicate::SLT, "i_lt"),
                            InfixOp::Lte => (IntPredicate::SLE, "i_lte"),
                            _ => unreachable!("other operators cannot be used on int: {op:?}"),
                        };
                        return self
                            .builder
                            .build_int_compare(op, lhs, rhs, label)
                            .as_basic_value_enum();
                    }
                }
                .as_basic_value_enum()
            }
            Type::Char => {
                let lhs = lhs.into_int_value();
                let rhs = rhs.into_int_value();
                match op {
                    InfixOp::Eq => {
                        self.builder
                            .build_int_compare(IntPredicate::EQ, lhs, rhs, "c_eq")
                    }
                    InfixOp::Neq => {
                        self.builder
                            .build_int_compare(IntPredicate::EQ, lhs, rhs, "c_eq")
                    }
                    _ => unreachable!("other operators cannot be used on char"),
                }
                .as_basic_value_enum()
            }
            Type::Bool => {
                let lhs = lhs.into_int_value();
                let rhs = rhs.into_int_value();
                match op {
                    // InfixOp::Or | InfixOp::And => handled in `compile_infix_expression`
                    InfixOp::Eq => {
                        self.builder
                            .build_int_compare(IntPredicate::EQ, lhs, rhs, "b_eq")
                    }
                    InfixOp::Neq => {
                        self.builder
                            .build_int_compare(IntPredicate::NE, lhs, rhs, "b_neq")
                    }
                    InfixOp::BitOr => self.builder.build_or(lhs, rhs, "b_or"),
                    InfixOp::BitAnd => self.builder.build_and(lhs, rhs, "b_and"),
                    InfixOp::BitXor => self.builder.build_xor(lhs, rhs, "b_xor"),
                    _ => unreachable!("other operators cannot be used on bool"),
                }
                .as_basic_value_enum()
            }
            Type::Unknown | Type::Unit | Type::Never => {
                todo!("these types cannot be used in an infix expression")
            }
        }
    }

    /// Compiles an [`AnalyzedInfixExpr`].
    /// Handles the `bool || bool` and `bool && bool` edge cases directly.
    /// Invokes the `infix_helper` function for any other types or operations.
    fn compile_infix_expression(&mut self, node: &AnalyzedInfixExpr) -> BasicValueEnum<'ctx> {
        match (node.lhs.result_type(), node.op) {
            // uses an if-else in order to skip evaluation of the rhs if the lhs is `true`
            (Type::Bool, InfixOp::Or) => {
                // compile the condition (lhs)
                let lhs_cond = self.compile_expression(&node.lhs);

                // create the basic blocks
                let lhs_true_block = self
                    .context
                    .append_basic_block(self.curr_fn().llvm_value, "lhs_is_true");
                let lhs_false_block = self
                    .context
                    .append_basic_block(self.curr_fn().llvm_value, "lhs_is_false");
                let merge_block = self
                    .context
                    .append_basic_block(self.curr_fn().llvm_value, "logical_or_merge");

                self.builder.build_conditional_branch(
                    lhs_cond.into_int_value(),
                    lhs_true_block,
                    lhs_false_block,
                );

                // if the lhs is true, stop here and return true
                self.builder.position_at_end(lhs_true_block);
                let lhs_true_value = self.context.bool_type().const_int(1, false);
                self.builder.build_unconditional_branch(merge_block);

                // if the value is false, execute the rhs and return its value
                self.builder.position_at_end(lhs_false_block);
                let rhs_value = self.compile_expression(&node.rhs);
                self.builder.build_unconditional_branch(merge_block);

                // insert a phi node to pick the correct value
                self.builder.position_at_end(merge_block);
                let phi = self
                    .builder
                    .build_phi(self.context.bool_type(), "logical_or_res");
                phi.add_incoming(&[
                    (&lhs_true_value, lhs_true_block),
                    (&rhs_value, lhs_false_block),
                ]);

                // return the value of the phi
                phi.as_basic_value()
            }
            // uses an if-else in order to skip evaluation of the rhs if the lhs is `false`
            (Type::Bool, InfixOp::And) => {
                // compile the condition (lhs)
                let lhs_cond = self.compile_expression(&node.lhs);

                // create the basic blocks
                let lhs_true_block = self
                    .context
                    .append_basic_block(self.curr_fn().llvm_value, "lhs_is_true");
                let lhs_false_block = self
                    .context
                    .append_basic_block(self.curr_fn().llvm_value, "lhs_is_false");
                let merge_block = self
                    .context
                    .append_basic_block(self.curr_fn().llvm_value, "logical_or_merge");

                self.builder.build_conditional_branch(
                    lhs_cond.into_int_value(),
                    lhs_true_block,
                    lhs_false_block,
                );

                // if the lhs is true, execute the rhs and return its value
                self.builder.position_at_end(lhs_true_block);
                let rhs_value = self.compile_expression(&node.rhs);
                self.builder.build_unconditional_branch(merge_block);

                // if the lhs value is false, stop here and return valse
                self.builder.position_at_end(lhs_false_block);
                let false_value = self.context.bool_type().const_zero();
                self.builder.build_unconditional_branch(merge_block);

                // insert a phi node to pick the correct value
                self.builder.position_at_end(merge_block);
                let phi = self
                    .builder
                    .build_phi(self.context.bool_type(), "logical_and_res");
                phi.add_incoming(&[
                    (&rhs_value, lhs_true_block),
                    (&false_value, lhs_false_block),
                ]);

                // return the value of the phi
                phi.as_basic_value()
            }
            // invoke the infix helper for any other types
            (type_, _) => {
                let lhs = self.compile_expression(&node.lhs);
                let rhs = self.compile_expression(&node.rhs);
                self.infix_helper(type_, node.op, lhs, rhs)
            }
        }
    }

    fn compile_prefix_expression(&mut self, node: &AnalyzedPrefixExpr) -> BasicValueEnum<'ctx> {
        let base = self.compile_expression(&node.expr);

        match (node.expr.result_type(), node.op) {
            (Type::Int, PrefixOp::Neg) => self
                .builder
                .build_int_neg(base.into_int_value(), "neg")
                .as_basic_value_enum(),
            (Type::Float, PrefixOp::Neg) => self
                .builder
                .build_float_neg(base.into_float_value(), "neg")
                .as_basic_value_enum(),
            (Type::Bool, PrefixOp::Not) => self
                .builder
                .build_int_compare(
                    IntPredicate::EQ,
                    base.into_int_value(),
                    self.context.bool_type().const_zero(),
                    "bool_neg",
                )
                .as_basic_value_enum(),
            _ => unreachable!("other types are not supported by prefix"),
        }
    }

    /// Compiles an [`AnalyzedCastExpr`], such as `42 as char` and returns the resulting value.
    fn compile_cast_expression(&mut self, node: &AnalyzedCastExpr) -> BasicValueEnum<'ctx> {
        let lhs = self.compile_expression(&node.expr);

        match (node.expr.result_type(), node.type_) {
            // if the lhs == rhs, no operations is to be done
            (l, typ) if l == typ => lhs,
            (Type::Int, Type::Float) => {
                let lhs_int = lhs.into_int_value();
                self.builder
                    .build_signed_int_to_float(lhs_int, self.context.f64_type(), "if_cast")
                    .as_basic_value_enum()
            }
            // converting a type to a char requires additional bounds checks
            // because valid ASCII chars lie in the range 0 - 127, these checks must be done.
            // the cast operation therefore invokes a builtin helper function.
            (Type::Int, Type::Char) => {
                // declare the `core_int_to_char` function if not declared already
                if self.declared_builtins.insert("core_int_to_char") {
                    self.define_core_int_to_char()
                }
                let func = self
                    .module
                    .get_function("core_int_to_char")
                    .expect("this builtin function was declared if used here");

                let args = vec![BasicMetadataValueEnum::from(lhs)];

                // call the function with the lhs as the argument
                let res = self
                    .builder
                    .build_call(func, &args, "ic_cast")
                    .try_as_basic_value();

                res.expect_left("this core lib function always returns i8")
            }
            (Type::Char, Type::Int) => self
                .builder
                .build_int_cast(lhs.into_int_value(), self.context.i64_type(), "ci_cast")
                .as_basic_value_enum(),
            (Type::Int, Type::Bool) => {
                let lhs_int = lhs.into_int_value();
                self.builder
                    .build_int_compare(
                        IntPredicate::NE,
                        lhs_int,
                        self.context.i64_type().const_zero(),
                        "ib_cast_cmp",
                    )
                    .as_basic_value_enum()
            }
            (Type::Float, Type::Int) => {
                let lhs_bool = lhs.into_float_value();
                self.builder
                    .build_float_to_signed_int(lhs_bool, self.context.i64_type(), "fi_cast")
                    .as_basic_value_enum()
            }
            // converting a type to a char requires additional bounds checks
            // because valid ASCII chars lie in the range 0 - 127, these checks must be done.
            // the cast operation therefore invokes a builtin helper function.
            (Type::Float, Type::Char) => {
                // declare the `core_float_to_char` function if not declared already
                if self.declared_builtins.insert("core_float_to_char") {
                    self.declare_core_float_to_char()
                }
                let func = self
                    .module
                    .get_function("core_float_to_char")
                    .expect("this builtin function was declared if used here");

                let args = vec![BasicMetadataValueEnum::from(lhs)];

                // call the builtin function using lhs as the argument
                let res = self
                    .builder
                    .build_call(func, &args, "fc_cast")
                    .try_as_basic_value();

                res.expect_left("this core lib function always returns i8")
            }
            (Type::Float, Type::Bool) => self
                .builder
                .build_float_compare(
                    FloatPredicate::ONE,
                    lhs.into_float_value(),
                    self.context.f64_type().const_zero(),
                    "fb_cast",
                )
                .as_basic_value_enum(),
            (Type::Bool, Type::Int) => self
                .builder
                .build_int_cast_sign_flag(
                    lhs.into_int_value(),
                    self.context.i64_type(),
                    false,
                    "bi_cast",
                )
                .as_basic_value_enum(),
            (Type::Bool, Type::Float) => self
                .builder
                .build_unsigned_int_to_float(
                    lhs.into_int_value(),
                    self.context.f64_type(),
                    "bf_cast",
                )
                .as_basic_value_enum(),
            (Type::Bool, Type::Char) => self
                .builder
                .build_int_cast(lhs.into_int_value(), self.context.i8_type(), "bc_cast")
                .as_basic_value_enum(),
            (Type::Char, Type::Float) => self
                .builder
                .build_unsigned_int_to_float(
                    lhs.into_int_value(),
                    self.context.f64_type(),
                    "cf_cast",
                )
                .as_basic_value_enum(),
            (Type::Char, Type::Bool) => self
                .builder
                .build_int_cast(lhs.into_int_value(), self.context.bool_type(), "cb_cast")
                .as_basic_value_enum(),
            _ => unreachable!("other casts are impossible"),
        }
    }

    /// Compiles an [`AnalyzedAssignExpr`] by performing its operation and assignment.
    fn compile_assign_expression(&mut self, node: &AnalyzedAssignExpr) {
        // get the pointer of the assignee
        let ptr = match self.resolve_name(node.assignee) {
            Variable::Mut(ptr) => ptr,
            Variable::Const(_) => unreachable!("can only assign to mutable variables"),
        };

        match (node.op, node.expr.result_type()) {
            (AssignOp::Basic, _) => {
                let rhs = self.compile_expression(&node.expr);
                // store the rhs value in the pointer
                self.builder.build_store(ptr, rhs);
            }
            (op, Type::Int | Type::Float | Type::Bool) => {
                // compile the value of the rhs for later use
                let rhs = self.compile_expression(&node.expr);
                // load the value from the pointer
                let assignee = self.builder.build_load(ptr, node.assignee);
                // perform the assign op operation on the pointer value and the rhs
                let res = self.infix_helper(Type::Int, InfixOp::from(op), assignee, rhs);
                // store the resulting value in the pointer
                self.builder.build_store(ptr, res);
            }
            _ => unreachable!("other types cannot be used in this context"),
        }
    }

    /// Compiles an [`AnalyzedIfExpr`] by inserting a branch construct.
    fn compile_if_expression(&mut self, node: &AnalyzedIfExpr) -> BasicValueEnum<'ctx> {
        // compile the if condition
        let cond = self.compile_expression(&node.cond);

        // create basic blocks for the `then` and `else` branches
        let then_block = self
            .context
            .append_basic_block(self.curr_fn().llvm_value, "then");
        let merge_block = self
            .context
            .append_basic_block(self.curr_fn().llvm_value, "merge");

        // create an else block if specified in the AST
        if let Some(else_node) = &node.else_block {
            let else_block = self
                .context
                .append_basic_block(self.curr_fn().llvm_value, "else");

            // branch between the `then` and `else` blocks using the condition
            self.builder
                .build_conditional_branch(cond.into_int_value(), then_block, else_block);

            // compile the `then` branch
            self.builder.position_at_end(then_block);
            let (_, then_option) = self.compile_branch(&node.then_block, merge_block);

            // compile the `else` branch
            self.builder.position_at_end(else_block);
            let (_, else_option) = self.compile_branch(else_node, merge_block);

            // place the builder at the end of the `merge` block (exit block)
            self.builder.position_at_end(merge_block);

            // inserts a phi node in order to use the value of the branch which was taken.
            // if a branch has terminated early (return), no phi node should be inserted
            match (then_option, else_option) {
                (Some((then_value, then_branch)), Some((else_value, else_branch))) => {
                    let phi = self.builder.build_phi(then_value.get_type(), "if_res");
                    phi.add_incoming(&[(&then_value, then_branch), (&else_value, else_branch)]);
                    phi.as_basic_value()
                }
                (Some((then_value, _)), None) => then_value,
                (None, Some((else_value, _))) => else_value,
                (None, None) => {
                    // in this case, the block is unreachable due to a previous return
                    // the compiler still needs a value so a `undef` value is returned
                    self.builder.build_unreachable();
                    self.unit_value()
                }
            }
        } else {
            // if there is no `else` block, just branch between the `if` and `merge` blocks
            self.builder
                .build_conditional_branch(cond.into_int_value(), then_block, merge_block);

            // compile the `then` branch
            self.builder.position_at_end(then_block);
            self.compile_branch(&node.then_block, merge_block);

            // the merge block just returns a unit value
            // if without else is only possible if the result of the if-expr is `()`
            self.builder.position_at_end(merge_block);
            self.unit_value()
        }
    }

    /// Helper function which returns a zero i1 as a unit-value
    fn unit_value(&self) -> BasicValueEnum<'ctx> {
        let i1 = self.context.bool_type();
        i1.const_zero().into()
    }

    /// Compiles a branch in an [`AnalyzedIfExpr`].
    /// Automatically jumps to the correct merge block when done.
    /// Handles the edge case when the block uses `return`
    /// Automatically pushes and pops the branch's scopes
    fn compile_branch(
        &mut self,
        node: &AnalyzedBlock,
        end_block: BasicBlock<'ctx>,
    ) -> (
        BasicTypeEnum<'ctx>,
        Option<(BasicValueEnum<'ctx>, BasicBlock<'ctx>)>,
    ) {
        // push a new scope for the branch
        self.scopes.push(HashMap::new());

        // compile the block
        let branch_value = self.compile_block(node);

        // pop the branch scope
        self.scopes.pop();

        // if the block was terminated using a `return`, do not return the branch block
        if self.current_instruction_is_block_terminator() {
            (branch_value.get_type(), None)
        } else {
            let branch_block = self.curr_block();
            self.builder.build_unconditional_branch(end_block);
            (branch_value.get_type(), Some((branch_value, branch_block)))
        }
    }

    /// Helper function for accessing the current LLVM basic block
    fn curr_block(&self) -> BasicBlock<'ctx> {
        self.builder
            .get_insert_block()
            .expect("this function is only used if a block was previously inserted")
    }

    /// Checks if the current LLVM builder instruction is used to terminate a block
    fn current_instruction_is_block_terminator(&self) -> bool {
        let instruction = self.curr_block().get_last_instruction();
        matches!(
            instruction.map(|instruction| instruction.get_opcode()),
            Some(
                InstructionOpcode::Return | InstructionOpcode::Unreachable | InstructionOpcode::Br
            )
        )
    }

    /// Adds a return instruction using the specified value.
    /// However, if the current basic block already contains a block terminator (e.g. return / unreachable),
    /// the insertion is omitted in order to prevent an LLVM error
    fn build_return(&mut self, return_value: Option<BasicValueEnum<'ctx>>) {
        if !self.current_instruction_is_block_terminator() {
            match (return_value, self.curr_fn().name.as_str()) {
                (Some(value), _) => self.builder.build_return(Some(&value)),
                (None, "main") => {
                    let success = self.context.i8_type().const_zero();
                    self.builder.build_return(Some(&success))
                }
                (None, _) => self.builder.build_return(None),
            };
        }
    }

    fn to_llvm_type(&self, type_: Type) -> BasicTypeEnum<'ctx> {
        match type_ {
            Type::Int => self.context.i64_type().as_basic_type_enum(),
            Type::Bool => self.context.bool_type().as_basic_type_enum(),
            Type::Float => self.context.f64_type().as_basic_type_enum(),
            Type::Char => self.context.i8_type().as_basic_type_enum(),
            Type::Unit => self.context.bool_type().as_basic_type_enum(),
            Type::Never | Type::Unknown => {
                unreachable!("cannot convert these types")
            }
        }
    }
}

#[cfg(test)]
mod tests {
    use std::fs;

    use inkwell::{context::Context, targets::TargetMachine};

    use crate::Compiler;

    #[test]
    fn test_main_fn() {
<<<<<<< HEAD
        let file = fs::read_to_string("./test.rush").unwrap();
        let (ast, _) = rush_analyzer::analyze(&file).unwrap();
=======
        let filename = "./test.rush";
        let file = fs::read_to_string(filename).unwrap();
        let (ast, _) = rush_analyzer::analyze(&file, filename).unwrap();
        dbg!(&ast);
>>>>>>> 5531857c

        let context = Context::create();
        let mut compiler = Compiler::new(
            &context,
            TargetMachine::get_default_triple(),
            inkwell::OptimizationLevel::None,
        );

        let (obj, ir) = compiler.compile(ast).unwrap();
        fs::write("./main.ll", &ir).unwrap();
        fs::write("./main.o", obj.as_slice()).unwrap();
        println!("{ir}");
    }
}<|MERGE_RESOLUTION|>--- conflicted
+++ resolved
@@ -1315,15 +1315,9 @@
 
     #[test]
     fn test_main_fn() {
-<<<<<<< HEAD
-        let file = fs::read_to_string("./test.rush").unwrap();
-        let (ast, _) = rush_analyzer::analyze(&file).unwrap();
-=======
         let filename = "./test.rush";
         let file = fs::read_to_string(filename).unwrap();
         let (ast, _) = rush_analyzer::analyze(&file, filename).unwrap();
-        dbg!(&ast);
->>>>>>> 5531857c
 
         let context = Context::create();
         let mut compiler = Compiler::new(
