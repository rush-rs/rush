use std::{
    borrow::Cow,
    collections::{HashMap, HashSet},
};

use rush_parser::{ast::*, Span};

use crate::{ast::*, Diagnostic, DiagnosticLevel, ErrorKind};

#[derive(Default, Debug)]
pub struct Analyzer<'src> {
    pub functions: HashMap<&'src str, Function<'src>>,
    builtin_functions: HashMap<&'static str, BuiltinFunction>,
    scopes: Vec<HashMap<&'src str, Variable>>,
    curr_fn: &'src str,
    used_builtins: HashSet<&'src str>,
    pub diagnostics: Vec<Diagnostic>,
    loop_count: usize,
    // saves any allocations made by the `let` keywoard
    // used to include allocations into the loop AST nodes (for the LLVM compiler) (for the LLVM
    // compiler)
    // only needed when examining loops
    allocations: Option<Vec<(&'src str, Type)>>,
}

#[derive(Debug)]
pub struct Function<'src> {
    pub ident: Spanned<&'src str>,
    pub params: Spanned<Vec<Parameter<'src>>>,
    pub return_type: Spanned<Option<Type>>,
    pub used: bool,
}

#[derive(Debug, Clone)]
struct BuiltinFunction {
    param_types: Vec<Type>,
    return_type: Type,
}

impl BuiltinFunction {
    fn new(param_types: Vec<Type>, return_type: Type) -> Self {
        Self {
            param_types,
            return_type,
        }
    }
}

#[derive(Debug)]
pub struct Variable {
    pub type_: Type,
    pub span: Span,
    pub used: bool,
    pub mutable: bool,
}

impl<'src> Analyzer<'src> {
    /// Creates a new [`Analyzer`].
    pub fn new() -> Self {
        Self {
            builtin_functions: HashMap::from([(
                "exit",
                BuiltinFunction::new(vec![Type::Int], Type::Never),
            )]),
            ..Default::default()
        }
    }

    /// Adds a new diagnostic with the `Hint` level
    fn hint(&mut self, message: impl Into<Cow<'static, str>>, span: Span) {
        self.diagnostics.push(Diagnostic::new(
            DiagnosticLevel::Hint,
            message,
            vec![],
            span,
        ))
    }

    /// Adds a new diagnostic with the `Info` level
    fn info(
        &mut self,
        message: impl Into<Cow<'static, str>>,
        notes: Vec<Cow<'static, str>>,
        span: Span,
    ) {
        self.diagnostics
            .push(Diagnostic::new(DiagnosticLevel::Info, message, notes, span))
    }

    /// Adds a new diagnostic with the `Warning` level
    fn warn(
        &mut self,
        message: impl Into<Cow<'static, str>>,
        notes: Vec<Cow<'static, str>>,
        span: Span,
    ) {
        self.diagnostics.push(Diagnostic::new(
            DiagnosticLevel::Warning,
            message,
            notes,
            span,
        ))
    }

    /// Adds a new diagnostic with the `Error` level using the specified error kind
    fn error(
        &mut self,
        kind: ErrorKind,
        message: impl Into<Cow<'static, str>>,
        notes: Vec<Cow<'static, str>>,
        span: Span,
    ) {
        self.diagnostics.push(Diagnostic::new(
            DiagnosticLevel::Error(kind),
            message,
            notes,
            span,
        ))
    }

    /// Analyzes a parsed AST and returns an analyzed AST whilst emitting diagnostics
    pub fn analyze(
        mut self,
        program: Program<'src>,
    ) -> Result<(AnalyzedProgram<'src>, Vec<Diagnostic>), Vec<Diagnostic>> {
        // add all function signatures first
        for func in &program.functions {
            // check for duplicate function names
            if let Some(prev_def) = self.functions.get(func.name.inner) {
                let prev_def_span = prev_def.ident.span;
                self.error(
                    ErrorKind::Semantic,
                    format!("duplicate function definition `{}`", func.name.inner),
                    vec![],
                    func.name.span,
                );
                self.hint(
                    format!("function `{}` previously defined here", func.name.inner),
                    prev_def_span,
                );
            }
            self.functions.insert(
                func.name.inner,
                Function {
                    ident: func.name.clone(),
                    params: func.params.clone(),
                    return_type: func.return_type.clone(),
                    used: false,
                },
            );
        }

        // then analyze each function body
        let mut functions = vec![];
        let mut main_fn = None;
        for func in program.functions {
            let func = self.function_definition(func);
            match func.name {
                "main" => {
                    main_fn = Some(func.block);
                }
                _ => functions.push(func),
            }
        }

        // check if there are any unused functions
        let unused_funcs: Vec<_> = self
            .functions
            .values()
            .filter(|func| {
                func.ident.inner != "main" && !func.ident.inner.starts_with('_') && !func.used
            })
            .map(|func| {
                // set used = false in tree
                functions
                    .iter_mut()
                    .find(|func_def| func_def.name == func.ident.inner)
                    .expect("every unused function is defined")
                    .used = false;

                func.ident.clone()
            })
            .collect();

        // add warnings to unused functions
        for ident in unused_funcs {
            self.warn(
                format!("function `{}` is never called", ident.inner),
                vec![format!(
                    "if this is intentional, change the name to `_{}` to hide this warning",
                    ident.inner,
                )
                .into()],
                ident.span,
            )
        }

        match main_fn {
            Some(main_fn) => Ok((
                AnalyzedProgram {
                    functions,
                    main_fn,
                    used_builtins: self.used_builtins,
                },
                self.diagnostics,
            )),
            None => {
                self.error(
                    ErrorKind::Semantic,
                    "missing `main` function",
                    vec![
                        "the `main` function can be implemented like this: `fn main() { ... }`"
                            .into(),
                    ],
                    Span::default(),
                );
                Err(self.diagnostics)
            }
        }
    }

    fn push_scope(&mut self) {
        self.scopes.push(HashMap::new());
    }

    /// Removes the current scope of the function and checks whether the
    /// variables in the scope have been used.
    fn pop_scope(&mut self) {
        // consume / drop the scope
        let scope = self.scopes.pop().expect("is only called after a scope");

        // analyze its values for their use
        for (name, var) in scope {
            // allow unused values if they start with `_`
            if !name.starts_with('_') && !var.used {
                self.warn(
                    format!("unused variable `{}`", name),
                    vec![format!(
                        "if this is intentional, change the name to `_{name}` to hide this warning"
                    )
                    .into()],
                    var.span,
                );
            }
        }
    }

<<<<<<< HEAD
=======
    /// Returns a reference to the current scope
    fn scope(&self) -> &HashMap<&'src str, Variable> {
        self.scopes.last().expect("only called in scopes")
    }

>>>>>>> a4cf2652
    // Returns a mutable reference to the current scope
    fn scope_mut(&mut self) -> &mut HashMap<&'src str, Variable> {
        self.scopes.last_mut().expect("only called in scopes")
    }

    fn warn_unreachable(&mut self, unreachable_span: Span, causing_span: Span, expr: bool) {
        self.warn(
            match expr {
                true => "unreachable expression",
                false => "unreachable statement",
            },
            vec![],
            unreachable_span,
        );
        self.hint(
            "any code following this expression is unreachable",
            causing_span,
        );
    }

    fn function_definition(
        &mut self,
        node: FunctionDefinition<'src>,
    ) -> AnalyzedFunctionDefinition<'src> {
        // check if the function is the main function
        let is_main_fn = node.name.inner == "main";

        // set the function name
        self.curr_fn = node.name.inner;

        if is_main_fn {
            // the main function must have 0 parameters
            if !node.params.inner.is_empty() {
                self.error(
                    ErrorKind::Semantic,
                    format!(
                        "the `main` function must have 0 parameters, however {} {} defined",
                        node.params.inner.len(),
                        match node.params.inner.len() {
                            1 => "is",
                            _ => "are",
                        },
                    ),
                    vec!["remove the parameters: `fn main() { ... }`".into()],
                    node.params.span,
                )
            }

            // the main function must return `()`
            if let Some(return_type) = node.return_type.inner {
                if return_type != Type::Unit {
                    self.error(
                        ErrorKind::Semantic,
                        format!(
                            "the `main` function's return type must be `()`, but is declared as `{}`",
                            return_type,
                        ),
                        vec!["remove the return type: `fn main() { ... }`".into()],
                        node.return_type.span,
                    )
                }
            }
        }

        // info for explicit unit return type
        if node.return_type.inner == Some(Type::Unit) {
            self.info(
                "unnecessary explicit unit return type",
                vec![
                    "functions implicitly return `()` by default".into(),
                    format!(
                        "remove the explicit type: `fn {}(...) {{ ... }}`",
                        node.name.inner,
                    )
                    .into(),
                ],
                node.return_type.span,
            );
        }

        // push a new scope for the new function
        self.push_scope();

        // check the function parameters
        let mut params = vec![];
        let mut param_names = HashSet::new();

        // only analyze parameters if this is not the main function
        if !is_main_fn {
            for param in node.params.inner {
                // check for duplicate function parameters
                if !param_names.insert(param.name.inner) {
                    self.error(
                        ErrorKind::Semantic,
                        format!("duplicate parameter name `{}`", param.name.inner),
                        vec![],
                        param.name.span,
                    );
                }
                self.scope_mut().insert(
                    param.name.inner,
                    Variable {
                        type_: param.type_.inner,
                        span: param.name.span,
                        used: false,
                        mutable: param.mutable,
                    },
                );
                params.push((param.name.inner, param.type_.inner));
            }
        }

        // analyze the function body
        let block_result_span = node.block.result_span();
        let block = self.block(node.block);

        // check that the block results in the expected type
        if block.result_type != node.return_type.inner.unwrap_or(Type::Unit)
            // unknown and never types are tolerated
            && !matches!(block.result_type, Type::Unknown | Type::Never)
        {
            self.error(
                ErrorKind::Type,
                format!(
                    "mismatched types: expected `{}`, found `{}`",
                    node.return_type.inner.unwrap_or(Type::Unit),
                    block.result_type,
                ),
                match node.return_type.inner.is_some() {
                    true => vec![],
                    false => vec![format!(
                        "specify a function return type like this: `fn {}(...) -> {} {{ ... }}`",
                        node.name.inner, block.result_type,
                    )
                    .into()],
                },
                block_result_span,
            );
            self.hint(
                match node.return_type.inner.is_some() {
                    true => "function return type defined here",
                    false => "no explicit return type specified",
                },
                node.return_type.span,
            );
        }

        // drop the scope when finished
        self.pop_scope();

        AnalyzedFunctionDefinition {
            used: true, // is modified in Self::analyze()
            name: node.name.inner,
            params,
            return_type: node.return_type.inner.unwrap_or(Type::Unit),
            block,
        }
    }

    fn block(&mut self, node: Block<'src>) -> AnalyzedBlock<'src> {
        let mut stmts = vec![];

        let mut never_type_span = None;
        let mut warned_unreachable = false;

        for stmt in node.stmts {
            if let Some(span) = never_type_span {
                if !warned_unreachable {
                    self.warn("unreachable statement", vec![], stmt.span());
                    self.hint("any code following this statement is unreachable", span);
                    warned_unreachable = true;
                }
            }
            let stmt_span = stmt.span();
            let stmt = self.statement(stmt);
            if stmt.result_type() == Type::Never {
                never_type_span = Some(stmt_span);
            }
            stmts.push(stmt);
        }

        // possibly mark trailing expression as unreachable
        if let (Some(expr), Some(span), false) = (&node.expr, never_type_span, warned_unreachable) {
            self.warn("unreachable expression", vec![], expr.span());
            self.hint("any code following this statement is unreachable", span);
        }

        // analyze the expression
        let expr = node.expr.map(|expr| self.expression(expr));

        // result type is `!` when any statement had type `!`, otherwise the type of the expr
        let result_type = match never_type_span {
            Some(_) => Type::Never,
            None => expr.as_ref().map_or(Type::Unit, |expr| expr.result_type()),
        };
        let constant = expr.as_ref().map_or(true, |expr| expr.constant()) && stmts.is_empty();

        AnalyzedBlock {
            result_type,
            constant,
            stmts,
            expr,
        }
    }

    fn statement(&mut self, node: Statement<'src>) -> AnalyzedStatement<'src> {
        match node {
            Statement::Let(node) => self.let_stmt(node),
            Statement::Return(node) => self.return_stmt(node),
            Statement::Loop(node) => self.loop_stmt(node),
            Statement::While(node) => self.while_stmt(node),
            Statement::For(node) => self.for_stmt(node),
            Statement::Break(node) => self.break_stmt(node),
            Statement::Continue(node) => self.continue_stmt(node),
            Statement::Expr(node) => AnalyzedStatement::Expr(self.expression(node.expr)),
        }
    }

    fn let_stmt(&mut self, node: LetStmt<'src>) -> AnalyzedStatement<'src> {
        // save the expression's span for later use
        let expr_span = node.expr.span();

        // analyze the right hand side first
        let expr = self.expression(node.expr);

        // check if the optional type conflicts with the rhs
        // if the type of the rhs is unknown, do not return an error
        if let Some(declared) = &node.type_ {
            if declared.inner != expr.result_type() && expr.result_type() != Type::Unknown {
                self.error(
                    ErrorKind::Type,
                    format!(
                        "mismatched types: expected `{}`, found `{}`",
                        declared.inner,
                        expr.result_type(),
                    ),
                    vec![],
                    expr_span,
                );
                self.hint("expected due to this", declared.span);
            }
        }

        // insert and do additional checks if variable is shadowed
        if let Some(old) = self.scope_mut().insert(
            node.name.inner,
            Variable {
                type_: node.type_.map_or(expr.result_type(), |type_| type_.inner),
                span: node.name.span,
                used: false,
                mutable: node.mutable,
            },
        ) {
            // a previous variable is shadowed by this declaration, analyze its use
            if !old.used && !node.name.inner.starts_with('_') {
                self.warn(
                    format!("unused variable `{}`", node.name.inner),
                    vec![format!(
                        "if this is intentional, change the name to `_{}` to hide this warning",
                        node.name.inner
                    )
                    .into()],
                    old.span,
                );
                self.hint(
                    format!("variable `{}` shadowed here", node.name.inner),
                    node.name.span,
                );
            }
        } else {
            // if the variable was not shadowed, create an allocation
            if let Some(allocations) = self.allocations.as_mut() {
                allocations.push((node.name.inner, expr.result_type()));
            }
        }

        AnalyzedStatement::Let(AnalyzedLetStmt {
            name: node.name.inner,
            expr,
        })
    }

    fn return_stmt(&mut self, node: ReturnStmt<'src>) -> AnalyzedStatement<'src> {
        // if there is an expression, visit it
        let expr_span = node.expr.as_ref().map(|expr| expr.span());
        let expr = node.expr.map(|expr| self.expression(expr));

        // get the return type based on the expr (Unit as fallback)
        let return_type = expr.as_ref().map_or(Type::Unit, |expr| expr.result_type());

        if return_type == Type::Never {
            self.warn_unreachable(
                node.span,
                expr_span.expect("the never type was caused by an expression"),
                false,
            );
        }

        let curr_fn = &self.functions[self.curr_fn];

        // test if the return type is correct
        if curr_fn.return_type.inner.unwrap_or(Type::Unit) != return_type
            // unknown and never types are tolerated
            && !matches!(return_type, Type::Unknown | Type::Never)
        {
            let fn_type_span = curr_fn.return_type.span;
            let fn_type_explicit = curr_fn.return_type.inner.is_some();

            self.error(
                ErrorKind::Type,
                format!(
                    "mismatched types: expected `{}`, found `{}`",
                    curr_fn.return_type.inner.unwrap_or(Type::Unit),
                    return_type
                ),
                vec![],
                node.span,
            );
            self.hint(
                match fn_type_explicit {
                    true => "function return type defined here",
                    false => "no explicit return type specified",
                },
                fn_type_span,
            );
        }

        AnalyzedStatement::Return(expr)
    }

<<<<<<< HEAD
    fn visit_loop_stmt(&mut self, node: LoopStmt<'src>) -> AnalyzedStatement<'src> {
        // begin tracking the allocations made by the loop
        // only track allocations if this is an outer loop (loop_count == 0)
        let is_outer_loop = self.loop_count == 0;
        if is_outer_loop {
            self.allocations = Some(vec![]);
        }

=======
    fn loop_stmt(&mut self, node: LoopStmt<'src>) -> AnalyzedStatement<'src> {
>>>>>>> a4cf2652
        self.loop_count += 1;
        self.push_scope();
        let block_result_span = node.block.result_span();
        let block = self.block(node.block);
        self.pop_scope();
        self.loop_count -= 1;

        if !matches!(block.result_type, Type::Unit | Type::Never | Type::Unknown) {
            self.error(
                ErrorKind::Type,
                format!(
                    "loop-statement requires a block of type `()` or `!`, found `{}`",
                    block.result_type
                ),
                vec![],
                block_result_span,
            );
        }

        // only include allocations if this was an outer loop
        let allocations = if is_outer_loop {
            self.allocations
                .take()
                .expect("allocations is set to Some(_) above")
        } else {
            vec![]
        };

        AnalyzedStatement::Loop(AnalyzedLoopStmt { block, allocations })
    }

    fn while_stmt(&mut self, node: WhileStmt<'src>) -> AnalyzedStatement<'src> {
        let cond_span = node.cond.span();
        let cond = self.expression(node.cond);

        // check that the condition is of type bool
        if !matches!(cond.result_type(), Type::Bool | Type::Never | Type::Unknown) {
            self.error(
                ErrorKind::Type,
                format!(
                    "expected value of type `bool`, found `{}`",
                    cond.result_type()
                ),
                vec!["a condition must have the type `bool`".into()],
                cond_span,
            )
        } else {
            // check that the condition is non-constant
            if cond.constant() {
                self.warn(
                    "redundant while-statement: condition is constant",
                    vec!["for unconditional loops use a loop-statement".into()],
                    cond_span,
                )
            }
        }

        // begin tracking the allocations made by the loop
        // only track allocations if this is an outer loop (loop_count == 0)
        let is_outer_loop = self.loop_count == 0;
        if is_outer_loop {
            self.allocations = Some(vec![]);
        }

        self.loop_count += 1;
        self.push_scope();
        let block_result_span = node.block.result_span();
        let block = self.block(node.block);
        self.pop_scope();
        self.loop_count -= 1;

        if !matches!(block.result_type, Type::Unit | Type::Never | Type::Unknown) {
            self.error(
                ErrorKind::Type,
                format!(
                    "while-statement requires a block of type `()` or `!`, found `{}`",
                    block.result_type
                ),
                vec![],
                block_result_span,
            );
        }

        // only include allocations if this was an outer loop
        let allocations = if is_outer_loop {
            self.allocations
                .take()
                .expect("allocations is set to Some(_) above")
        } else {
            vec![]
        };

        AnalyzedStatement::While(AnalyzedWhileStmt {
            cond,
            block,
            allocations,
        })
    }

    fn for_stmt(&mut self, node: ForStmt<'src>) -> AnalyzedStatement<'src> {
        // analyze the type of the init variable
        let initializer = self.expression(node.initializer);
        self.scope_mut().insert(
            node.ident.inner,
            Variable {
                type_: initializer.result_type(),
                span: node.ident.span,
                used: false,
                mutable: true,
            },
        );

        // check that the condition is of type bool
        let cond_span = node.cond.span();
        let cond = self.expression(node.cond);

        if !matches!(cond.result_type(), Type::Bool | Type::Never | Type::Unknown) {
            self.error(
                ErrorKind::Type,
                format!(
                    "expected value of type `bool`, found `{}`",
                    cond.result_type()
                ),
                vec!["a condition must have the type `bool`".into()],
                cond_span,
            )
        } else {
            // check that the condition is non-constant
            if cond.constant() {
                self.warn(
                    "redundant for-statement: condition is constant",
                    vec!["for unconditional loops use a loop-statement".into()],
                    cond_span,
                )
            }
        }

        // check that the update expr results in `()`, `!` or `{unknown}`
        let upd_span = node.update.span();
        let update = self.expression(node.update);

        if !matches!(
            update.result_type(),
            Type::Unit | Type::Never | Type::Unknown
        ) {
            self.error(
                ErrorKind::Type,
                format!(
                    "expected value of type `()`, found `{}`",
                    update.result_type()
                ),
                vec!["an update expression must have the type `()` or `!`".into()],
                upd_span,
            )
        }

        // begin tracking the allocations made by the loop
        // only track allocations if this is an outer loop (loop_count == 0)
        let is_outer_loop = self.loop_count == 0;
        if is_outer_loop {
            self.allocations = Some(vec![]);
        }

        self.loop_count += 1;
        self.push_scope();
        let block_result_span = node.block.result_span();
        let block = self.block(node.block);
        self.pop_scope();
        self.loop_count -= 1;

        if !matches!(block.result_type, Type::Unit | Type::Never | Type::Unknown) {
            self.error(
                ErrorKind::Type,
                format!(
                    "for-statement requires a block of type `()` or `!`, found `{}`",
                    block.result_type
                ),
                vec![],
                block_result_span,
            );
        }

        // only include allocations if this was an outer loop
        let allocations = if is_outer_loop {
            self.allocations
                .take()
                .expect("allocations is set to Some(_) above")
        } else {
            vec![]
        };

        AnalyzedStatement::For(AnalyzedForStmt {
            ident: node.ident.inner,
            initializer,
            cond,
            update,
            block,
            allocations,
        })
    }

    fn break_stmt(&mut self, node: BreakStmt) -> AnalyzedStatement<'src> {
        if self.loop_count == 0 {
            self.error(
                ErrorKind::Semantic,
                "`break` outside of loop",
                vec![],
                node.span,
            );
        }

        AnalyzedStatement::Break
    }

    fn continue_stmt(&mut self, node: ContinueStmt) -> AnalyzedStatement<'src> {
        if self.loop_count == 0 {
            self.error(
                ErrorKind::Semantic,
                "`continue` outside of loop",
                vec![],
                node.span,
            );
        }

        AnalyzedStatement::Continue
    }

    fn expression(&mut self, node: Expression<'src>) -> AnalyzedExpression<'src> {
        match node {
            Expression::Block(node) => self.block_expr(*node),
            Expression::If(node) => self.if_expr(*node),
            Expression::Int(node) => AnalyzedExpression::Int(node.inner),
            Expression::Float(node) => AnalyzedExpression::Float(node.inner),
            Expression::Bool(node) => AnalyzedExpression::Bool(node.inner),
            Expression::Char(node) => AnalyzedExpression::Char(node.inner),
            Expression::Ident(node) => self.ident_expr(node),
            Expression::Prefix(node) => self.prefix_expr(*node),
            Expression::Infix(node) => self.infix_expr(*node),
            Expression::Assign(node) => self.assign_expr(*node),
            Expression::Call(node) => self.call_expr(*node),
            Expression::Cast(node) => self.cast_expr(*node),
            Expression::Grouped(node) => {
                AnalyzedExpression::Grouped(self.expression(*node.inner).into())
            }
        }
    }

    fn block_expr(&mut self, node: Block<'src>) -> AnalyzedExpression<'src> {
        self.push_scope();
        let block = self.block(node);
        self.pop_scope();

        AnalyzedExpression::Block(block.into())
    }

    fn if_expr(&mut self, node: IfExpr<'src>) -> AnalyzedExpression<'src> {
        let cond_span = node.cond.span();
        let cond = self.expression(node.cond);

        // check that the condition is of type bool
        if !matches!(cond.result_type(), Type::Bool | Type::Never | Type::Unknown) {
            self.error(
                ErrorKind::Type,
                format!(
                    "expected value of type `bool`, found `{}`",
                    cond.result_type()
                ),
                vec!["a condition must have the type `bool`".into()],
                cond_span,
            )
        } else {
            // check that the condition is non-constant
            if cond.constant() {
                self.warn(
                    "redundant if-expression: condition is constant",
                    vec![],
                    cond_span,
                )
            }
        }

        // analyze then_block
        self.push_scope();
        let then_result_span = node.then_block.result_span();
        let then_block = self.block(node.then_block);
        self.pop_scope();

        // analyze else_block if it exists
        let result_type;
        let else_block = match node.else_block {
            Some(else_block) => {
                self.push_scope();
                let else_result_span = else_block.result_span();
                let else_block = self.block(else_block);
                self.pop_scope();

                // check type equality of the `then` and `else` branches
                result_type = match (then_block.result_type, else_block.result_type) {
                    // unknown when any branch is unknown
                    (Type::Unknown, _) | (_, Type::Unknown) => Type::Unknown,
                    // never when both branches are never
                    (Type::Never, Type::Never) => Type::Never,
                    // unit when both branches are either unit or never
                    (Type::Unit | Type::Never, Type::Unit | Type::Never) => Type::Unit,
                    // the then_type when both branches have the same type
                    (then_type, else_type) if then_type == else_type => then_type,
                    // unknown and error otherwise
                    _ => {
                        self.error(
                            ErrorKind::Type,
                            format!(
                                "mismatched types: expected `{}`, found `{}`",
                                then_block.result_type, else_block.result_type
                            ),
                            vec!["the `if` and `else` branches result in the same type".into()],
                            else_result_span,
                        );
                        self.hint("expected due to this", then_result_span);
                        Type::Unknown
                    }
                };

                Some(else_block)
            }
            None => {
                result_type = match then_block.result_type {
                    Type::Unknown => Type::Unknown,
                    Type::Unit | Type::Never => Type::Unit,
                    _ => {
                        self.error(
                            ErrorKind::Type,
                            format!(
                                "mismatched types: missing else branch with `{}` result type",
                                then_block.result_type
                            ),
                            vec![format!("the `if` branch results in `{}`, therefore an else branch was expected", then_block.result_type).into()],
                            node.span,
                        );
                        Type::Unknown
                    }
                };

                None
            }
        };

        let constant = cond.constant()
            && then_block.constant
            && else_block.as_ref().map_or(false, |block| block.constant);

        AnalyzedExpression::If(
            AnalyzedIfExpr {
                result_type,
                constant,
                cond,
                then_block,
                else_block,
            }
            .into(),
        )
    }

    /// Searches all scopes for the requested variable.
    /// Starts at the current scope (last) and works its way down to the root scope (first).
    fn ident_expr(&mut self, node: Spanned<&'src str>) -> AnalyzedExpression<'src> {
        for scope in self.scopes.iter_mut().rev() {
            if let Some(var) = scope.get_mut(node.inner) {
                var.used = true;
                return AnalyzedExpression::Ident(AnalyzedIdentExpr {
                    result_type: var.type_,
                    ident: node.inner,
                });
            };
        }
        self.error(
            ErrorKind::Reference,
            format!("use of undeclared variable `{}`", node.inner),
            vec![],
            node.span,
        );
        AnalyzedExpression::Ident(AnalyzedIdentExpr {
            result_type: Type::Unknown,
            ident: node.inner,
        })
    }

    fn prefix_expr(&mut self, node: PrefixExpr<'src>) -> AnalyzedExpression<'src> {
        let expr_span = node.expr.span();
        let expr = self.expression(node.expr);

        let result_type = match node.op {
            PrefixOp::Not => {
                match expr.result_type() {
                    Type::Bool => Type::Bool,
                    Type::Unknown => Type::Unknown,
                    Type::Never => {
                        self.warn_unreachable(node.span, expr_span, true);
                        Type::Never
                    }
                    _ => {
                        self.error(
                            ErrorKind::Type,
                            format!("prefix operator `!` does not allow values of type `bool`, got `{}`", expr.result_type()),
                            vec![],
                            node.span,
                        );
                        Type::Unknown
                    }
                }
            }
            PrefixOp::Neg => match expr.result_type() {
                Type::Bool | Type::Char | Type::Unit => {
                    self.error(
                        ErrorKind::Type,
                        format!(
                            "prefix operator `-` does not allow values of type `{}`",
                            expr.result_type()
                        ),
                        vec![],
                        node.span,
                    );
                    Type::Unknown
                }
                type_ => type_,
            },
        };

        AnalyzedExpression::Prefix(
            AnalyzedPrefixExpr {
                result_type,
                constant: expr.constant(),
                op: node.op,
                expr,
            }
            .into(),
        )
    }

    fn infix_expr(&mut self, node: InfixExpr<'src>) -> AnalyzedExpression<'src> {
        let lhs_span = node.lhs.span();
        let rhs_span = node.rhs.span();
        let lhs = self.expression(node.lhs);
        let rhs = self.expression(node.rhs);

        let allowed_types: &[Type];
        let mut override_result_type = None;
        let mut inherits_never_type = true;
        match node.op {
            InfixOp::Plus | InfixOp::Minus | InfixOp::Mul | InfixOp::Div => {
                allowed_types = &[Type::Int, Type::Float];
            }
            InfixOp::Lt | InfixOp::Gt | InfixOp::Lte | InfixOp::Gte => {
                allowed_types = &[Type::Int, Type::Float];
                override_result_type = Some(Type::Bool);
            }
            InfixOp::Rem | InfixOp::Pow | InfixOp::Shl | InfixOp::Shr => {
                allowed_types = &[Type::Int];
            }
            InfixOp::Eq | InfixOp::Neq => {
                allowed_types = &[Type::Int, Type::Float, Type::Bool, Type::Char];
                override_result_type = Some(Type::Bool);
            }
            InfixOp::BitOr | InfixOp::BitAnd | InfixOp::BitXor => {
                allowed_types = &[Type::Int, Type::Bool];
            }
            InfixOp::And | InfixOp::Or => {
                allowed_types = &[Type::Bool];
                inherits_never_type = false;
            }
        }

        let result_type = match (lhs.result_type(), rhs.result_type()) {
            (Type::Unknown, _) | (_, Type::Unknown) => Type::Unknown,
            (Type::Never, Type::Never) => {
                self.warn_unreachable(node.span, lhs_span, true);
                self.warn_unreachable(node.span, rhs_span, true);
                Type::Never
            }
            (Type::Never, _) if inherits_never_type => {
                self.warn_unreachable(node.span, lhs_span, true);
                Type::Never
            }
            (_, Type::Never) if inherits_never_type => {
                self.warn_unreachable(node.span, rhs_span, true);
                Type::Never
            }
            (Type::Never, _) => rhs.result_type(),
            (_, Type::Never) => lhs.result_type(),
            (left, right) if left == right && allowed_types.contains(&left) => {
                match override_result_type {
                    Some(type_) => type_,
                    None => left,
                }
            }
            (left, right) if left != right => {
                self.error(
                    ErrorKind::Type,
                    format!(
                        "infix expressions require equal types on both sides, got `{left}` and `{right}`"
                    ),
                    vec![],
                    node.span,
                );
                Type::Unknown
            }
            (type_, _) => {
                self.error(
                    ErrorKind::Type,
                    format!(
                        "infix operator `{}` does not allow values of type `{type_}`",
                        node.op
                    ),
                    vec![],
                    node.span,
                );
                Type::Unknown
            }
        };

        AnalyzedExpression::Infix(
            AnalyzedInfixExpr {
                result_type,
                constant: lhs.constant() && rhs.constant(),
                lhs,
                op: node.op,
                rhs,
            }
            .into(),
        )
    }

    fn assign_type_error(&mut self, op: AssignOp, type_: Type, span: Span) -> Type {
        self.error(
            ErrorKind::Type,
            format!("assignment operator `{op}` does not allow values of type `{type_}`"),
            vec![],
            span,
        );
        Type::Unknown
    }

<<<<<<< HEAD
    fn visit_assign_expr(&mut self, node: AssignExpr<'src>) -> AnalyzedExpression<'src> {
        let var_type = match self
            .scopes
            .iter()
            .find_map(|scope| scope.vars.get(node.assignee.inner))
        {
=======
    fn assign_expr(&mut self, node: AssignExpr<'src>) -> AnalyzedExpression<'src> {
        let var_type = match self.scope().get(node.assignee.inner) {
>>>>>>> a4cf2652
            Some(var) => {
                let type_ = var.type_;
                if !var.mutable {
                    let span = var.span;
                    self.error(
                        ErrorKind::Semantic,
                        format!(
                            "cannot re-assign to immutable variable `{}`",
                            node.assignee.inner
                        ),
                        vec![],
                        node.span,
                    );
                    self.hint("variable not declared as `mut`", span);
                }
                type_
            }
            None => match self.functions.get(node.assignee.inner) {
                Some(_) => {
                    self.error(
                        ErrorKind::Type,
                        "cannot assign to functions",
                        vec![],
                        node.assignee.span,
                    );
                    Type::Unknown
                }
                None => {
                    self.error(
                        ErrorKind::Reference,
                        format!("use of undeclared name `{}`", node.assignee.inner),
                        vec![],
                        node.assignee.span,
                    );
                    Type::Unknown
                }
            },
        };

        let expr_span = node.expr.span();
        let expr = self.expression(node.expr);
        let result_type = match (node.op, var_type, expr.result_type()) {
            (_, Type::Unknown, _) | (_, _, Type::Unknown) => Type::Unknown,
            (_, _, Type::Never) => {
                self.warn_unreachable(node.span, expr_span, true);
                Type::Never
            }
            (_, left, right) if left != right => {
                self.error(
                    ErrorKind::Type,
                    format!("mismatched types: expected `{left}`, found `{right}`"),
                    vec![],
                    expr_span,
                );
                self.hint(
                    format!("this variable has type `{left}`"),
                    node.assignee.span,
                );
                Type::Unknown
            }
            (AssignOp::Plus | AssignOp::Minus | AssignOp::Mul | AssignOp::Div, _, type_)
                if ![Type::Int, Type::Float].contains(&type_) =>
            {
                self.assign_type_error(node.op, type_, expr_span)
            }
            (AssignOp::Rem | AssignOp::Pow | AssignOp::Shl | AssignOp::Shr, _, type_)
                if type_ != Type::Int =>
            {
                self.assign_type_error(node.op, type_, expr_span)
            }
            (AssignOp::BitOr | AssignOp::BitAnd | AssignOp::BitXor, _, type_)
                if ![Type::Int, Type::Bool].contains(&type_) =>
            {
                self.assign_type_error(node.op, type_, expr_span)
            }
            (_, _, _) => Type::Unit,
        };

        AnalyzedExpression::Assign(
            AnalyzedAssignExpr {
                result_type,
                assignee: node.assignee.inner,
                op: node.op,
                expr,
            }
            .into(),
        )
    }

    fn call_expr(&mut self, node: CallExpr<'src>) -> AnalyzedExpression<'src> {
        // saves the name of the current function (not the callee!)
        let func = match (
            self.functions.get_mut(node.func.inner),
            self.builtin_functions.get(node.func.inner),
        ) {
            (Some(func), _) => {
                // only mark the function as used if it is called from outside of its body
                if self.curr_fn != node.func.inner {
                    func.used = true;
                }
                Some((
                    func.return_type.inner.unwrap_or(Type::Unit),
                    func.params.clone(),
                ))
            }
            (_, Some(builtin)) => {
                self.used_builtins.insert(node.func.inner);
                let builtin = builtin.clone();
                let (result_type, args) = if node.args.len() != builtin.param_types.len() {
                    self.error(
                        ErrorKind::Reference,
                        format!(
                            "function `{}` takes {} arguments, however {} were supplied",
                            node.func.inner,
                            builtin.param_types.len(),
                            node.args.len()
                        ),
                        vec![],
                        node.span,
                    );
                    (builtin.return_type, vec![])
                } else {
                    let mut result_type = builtin.return_type;
                    let args = node
                        .args
                        .into_iter()
                        .zip(builtin.param_types)
                        .map(|(arg, param_type)| {
                            self.arg(arg, param_type, node.span, &mut result_type)
                        })
                        .collect();
                    (result_type, args)
                };

                return AnalyzedExpression::Call(
                    AnalyzedCallExpr {
                        result_type,
                        func: node.func.inner,
                        args,
                    }
                    .into(),
                );
            }
            (None, None) => {
                self.error(
                    ErrorKind::Reference,
                    format!("use of undeclared function `{}`", node.func.inner),
                    vec![format!(
                        "it can be declared like this: `fn {}(...) {{ ... }}`",
                        node.func.inner
                    )
                    .into()],
                    node.func.span,
                );
                None
            }
        };
        let (result_type, args) = match func {
            Some((func_type, func_params)) => {
                if node.args.len() != func_params.inner.len() {
                    self.error(
                        ErrorKind::Reference,
                        format!(
                            "function `{}` takes {} arguments, however {} were supplied",
                            node.func.inner,
                            func_params.inner.len(),
                            node.args.len()
                        ),
                        vec![],
                        node.span,
                    );
                    self.hint(
                        format!(
                            "function `{}` defined here with {} parameters",
                            node.func.inner,
                            func_params.inner.len()
                        ),
                        func_params.span,
                    );
                    (func_type, vec![])
                } else {
                    let mut result_type = func_type;
                    let args = node
                        .args
                        .into_iter()
                        .zip(func_params.inner)
                        .map(|(arg, param)| {
                            self.arg(arg, param.type_.inner, node.span, &mut result_type)
                        })
                        .collect();
                    (result_type, args)
                }
            }
            None => {
                let mut result_type = Type::Unknown;
                let args = node
                    .args
                    .into_iter()
                    .map(|arg| {
                        let arg = self.expression(arg);
                        if arg.result_type() == Type::Never {
                            result_type = Type::Never;
                        }
                        arg
                    })
                    .collect();
                (result_type, args)
            }
        };

        AnalyzedExpression::Call(
            AnalyzedCallExpr {
                result_type,
                func: node.func.inner,
                args,
            }
            .into(),
        )
    }

    fn arg(
        &mut self,
        arg: Expression<'src>,
        param_type: Type,
        call_span: Span,
        result_type: &mut Type,
    ) -> AnalyzedExpression<'src> {
        let arg_span = arg.span();
        let arg = self.expression(arg);

        match (arg.result_type(), param_type) {
            (Type::Unknown, _) | (_, Type::Unknown) => {}
            (Type::Never, _) => {
                self.warn_unreachable(call_span, arg_span, true);
                *result_type = Type::Never;
            }
            (arg_type, param_type) if arg_type != param_type => self.error(
                ErrorKind::Type,
                format!("mismatched types: expected `{param_type}`, found `{arg_type}`"),
                vec![],
                arg_span,
            ),
            _ => {}
        }

        arg
    }

    fn cast_expr(&mut self, node: CastExpr<'src>) -> AnalyzedExpression<'src> {
        let expr_span = node.expr.span();
        let expr = self.expression(node.expr);

        let result_type = match (expr.result_type(), node.type_.inner) {
            (Type::Unknown, _) => Type::Unknown,
            (Type::Never, _) => {
                self.warn_unreachable(node.span, expr_span, true);
                Type::Never
            }
            (left, right) if left == right => {
                self.info("unnecessary cast to same type", vec![], node.span);
                left
            }
            (
                Type::Int | Type::Float | Type::Bool | Type::Char,
                Type::Int | Type::Float | Type::Bool | Type::Char,
            ) => node.type_.inner,
            _ => {
                self.error(
                    ErrorKind::Type,
                    format!(
                        "invalid cast: cannot cast type `{}` to `{}",
                        expr.result_type(),
                        node.type_.inner
                    ),
                    vec![],
                    node.span,
                );
                Type::Unknown
            }
        };

        AnalyzedExpression::Cast(
            AnalyzedCastExpr {
                result_type,
                constant: expr.constant(),
                expr,
                type_: node.type_.inner,
            }
            .into(),
        )
    }
}

#[cfg(test)]
mod tests {
    use super::*;

    use rush_parser::{span, tree};

    fn program_test(
        parsed_tree: Program,
        analyzed_tree: AnalyzedProgram,
    ) -> Result<(), Vec<Diagnostic>> {
        let (tree, diagnostics) = dbg!(Analyzer::new().analyze(parsed_tree))?;
        assert!(!diagnostics
            .iter()
            .any(|diag| matches!(diag.level, DiagnosticLevel::Error(_))));
        assert_eq!(tree, analyzed_tree);
        Ok(())
    }

    #[test]
    fn programs() -> Result<(), Vec<Diagnostic>> {
        // fn add(left: int, right: int) -> int { return left + right; } fn main() {}
        program_test(
            tree! {
                (Program @ 0..61, [
                    (FunctionDefinition @ 0..61,
                        name: ("add", @ 3..6),
                        params @ 6..29: [
                            (Parameter,
                                mutable: false,
                                name: ("left", @ 7..11),
                                type: (Type::Int, @ 13..16)),
                            (Parameter,
                                mutable: false,
                                name: ("right", @ 18..23),
                                type: (Type::Int, @ 25..28))],
                        return_type: (Some(Type::Int), @ 33..36),
                        block: (Block @ 37..61,
                            stmts: [
                                (ReturnStmt @ 39..59, (Some(InfixExpr @ 46..58,
                                    lhs: (Ident "left", @ 46..50),
                                    op: InfixOp::Plus,
                                    rhs: (Ident "right", @ 53..58))))],
                            expr: (None))),
                    (FunctionDefinition @ 62..74,
                        name: ("main", @ 65..69),
                        params @ 69..71: [],
                        return_type: (None, @ 70..73),
                        block: (Block @ 72..74,
                            stmts: [],
                            expr: (None)))])
            },
            analyzed_tree! {
                (Program,
                    functions: [
                        (FunctionDefinition,
                            used: false,
                            name: "add",
                            params: [
                                ("left", Type::Int),
                                ("right", Type::Int)],
                            return_type: Type::Int,
                            block: (Block -> Type::Never,
                                constant: false,
                                stmts: [
                                    (ReturnStmt, (Some(InfixExpr -> Type::Int,
                                        constant: false,
                                        lhs: (Ident -> Type::Int, "left"),
                                        op: InfixOp::Plus,
                                        rhs: (Ident -> Type::Int, "right"))))],
                                expr: (None)))],
                    main_fn: (Block -> Type::Unit,
                        constant: true,
                        stmts: [],
                        expr: (None)),
                    used_builtins: [])
            },
        )?;

        Ok(())
    }
}<|MERGE_RESOLUTION|>--- conflicted
+++ resolved
@@ -245,14 +245,6 @@
         }
     }
 
-<<<<<<< HEAD
-=======
-    /// Returns a reference to the current scope
-    fn scope(&self) -> &HashMap<&'src str, Variable> {
-        self.scopes.last().expect("only called in scopes")
-    }
-
->>>>>>> a4cf2652
     // Returns a mutable reference to the current scope
     fn scope_mut(&mut self) -> &mut HashMap<&'src str, Variable> {
         self.scopes.last_mut().expect("only called in scopes")
@@ -583,8 +575,7 @@
         AnalyzedStatement::Return(expr)
     }
 
-<<<<<<< HEAD
-    fn visit_loop_stmt(&mut self, node: LoopStmt<'src>) -> AnalyzedStatement<'src> {
+    fn loop_stmt(&mut self, node: LoopStmt<'src>) -> AnalyzedStatement<'src> {
         // begin tracking the allocations made by the loop
         // only track allocations if this is an outer loop (loop_count == 0)
         let is_outer_loop = self.loop_count == 0;
@@ -592,9 +583,6 @@
             self.allocations = Some(vec![]);
         }
 
-=======
-    fn loop_stmt(&mut self, node: LoopStmt<'src>) -> AnalyzedStatement<'src> {
->>>>>>> a4cf2652
         self.loop_count += 1;
         self.push_scope();
         let block_result_span = node.block.result_span();
@@ -1136,17 +1124,12 @@
         Type::Unknown
     }
 
-<<<<<<< HEAD
-    fn visit_assign_expr(&mut self, node: AssignExpr<'src>) -> AnalyzedExpression<'src> {
+    fn assign_expr(&mut self, node: AssignExpr<'src>) -> AnalyzedExpression<'src> {
         let var_type = match self
             .scopes
             .iter()
-            .find_map(|scope| scope.vars.get(node.assignee.inner))
+            .find_map(|scope| scope.get(node.assignee.inner))
         {
-=======
-    fn assign_expr(&mut self, node: AssignExpr<'src>) -> AnalyzedExpression<'src> {
-        let var_type = match self.scope().get(node.assignee.inner) {
->>>>>>> a4cf2652
             Some(var) => {
                 let type_ = var.type_;
                 if !var.mutable {
